--- conflicted
+++ resolved
@@ -239,11 +239,7 @@
         test_y_predicted = model.predict(test_data[0])
         am = AccuracyMetrics(test_data[1].flatten(),
                              test_y_predicted.flatten(),
-<<<<<<< HEAD
-                             4, 2, threshold="max_sample_f_score")
-=======
                              4, 2, threshold=threshold)
->>>>>>> ff013685
 
         return am
 
