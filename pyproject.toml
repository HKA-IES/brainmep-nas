--- conflicted
+++ resolved
@@ -17,12 +17,9 @@
 dependencies = [
     "numpy",
     "scikit-learn",
-<<<<<<< HEAD
+    "click",
     "optuna",
-    "codecarbon"
-=======
-    "click",
->>>>>>> d340d485
+    "codecarbon",
 ]
 license = {file = "LICENSE"}
 
